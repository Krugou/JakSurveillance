'use strict';

const baseUrl =
	import.meta.env.MODE === 'development'
		? 'http://localhost:3002/'
		: 'https://jaksec.northeurope.cloudapp.azure.com/api/';
console.log(`Current mode: ${import.meta.env.MODE}`);
const doFetch = async (url: string, options: RequestInit) => {
	const response = await fetch(url, options);
	const json = await response.json();

	if (!response.ok) {
		const message = json.error ? `${json.error}` : json.message;
		throw new Error(message || response.statusText);
	}
	return json;
};
interface LoginInputs {
	username: string;
	password: string;
}
const postLogin = async (inputs: LoginInputs) => {
	const options = {
		method: 'POST',
		headers: {
			'Content-Type': 'application/json',
		},
		body: JSON.stringify({
			username: inputs.username,
			password: inputs.password,
		}),
	};

	return await doFetch(baseUrl + 'users', options);
};
interface CreateCourseInputs {
	courseName: string;
	courseCode: string;
	studentGroup: string;
	startDate: string;
	endDate: string;
	instructors: {email: string}[];
	studentList: string[];
	topicGroup: string; // Replace 'any' with the actual type if known
	topics: string; // Replace 'any' with the actual type if known
	instructorEmail: string;
}
interface CreateCourseFile {
	formDataFile: FormData;
}
const createCourse = async (courseData: CreateCourseInputs, token: string) => {
	const options: RequestInit = {
		method: 'POST',
		headers: {
			'Content-Type': 'application/json',
			Authorization: 'Bearer ' + token,
		},
		body: JSON.stringify(courseData),
	};

	const url = `${baseUrl}courses/create`; // append the endpoint to the baseUrl
	return doFetch(url, options);
};
<<<<<<< HEAD
const excelInput = async (inputs: CreateCourseFile, token) => {
=======
const excelInput = async (inputs: CreateCourseFile, token: string) => {
>>>>>>> 1cb64c59
	const {formDataFile} = inputs;
	const options: RequestInit = {
		headers: {
			Authorization: 'Bearer ' + token,
		},
		method: 'POST',
		body: formDataFile,
		headers: {
			Authorization: 'Bearer ' + token,
		},
	};

	const url = `${baseUrl}courses/excelinput`; // append the endpoint to the baseUrl
	return doFetch(url, options);
};
interface getCourseReservations {
	code: string;
	token: string;
}
interface checkIfCourseExists {
	codes: string;
	token: string;
}

const checkIfCourseExists = async (inputs: checkIfCourseExists) => {
	const {codes, token} = inputs;

	const options = {
		method: 'POST',
		headers: {
			'Content-Type': 'application/json',
			Authorization: 'Bearer ' + token,
		},
		body: JSON.stringify({
			codes: codes,
		}),
	};
	const url = `${baseUrl}courses/check`;
	return await doFetch(url, options);
};

const getAllCoursesByInstructorEmail = async (email: string, token: string) => {
	// Define your fetch options
	const options = {
		method: 'GET',
		headers: {
			'Content-Type': 'application/json',
			Authorization: 'Bearer ' + token,
		},
	};

	// Use the email to make the API request
	return await doFetch(`${baseUrl}courses/instructor/${email}`, options);
};

const getAllTopicGroupsAndTopicsInsideThem = async (token: string) => {
	const response = await doFetch(baseUrl + 'courses/topics', {
		method: 'GET',
		headers: {
			'Content-Type': 'application/json',
			Authorization: 'Bearer ' + token,
		},
	});
	return response;
};
const getCourseDetailByCourseId = async (courseId: string, token: string) => {
	const response = await doFetch(baseUrl + 'courses/coursesbyid/' + courseId, {
		method: 'GET',
		headers: {
			'Content-Type': 'application/json',
			Authorization: 'Bearer ' + token,
		},
	});
	return response;
};
const getCourseReservations = async (inputs: getCourseReservations) => {
	const {code, token} = inputs;

	const options = {
		method: 'POST',
		headers: {
			'Content-Type': 'application/json',
			Authorization: 'Bearer ' + token,
		},
		body: JSON.stringify({
			code: code,
		}),
	};
	const url = `${baseUrl}courses/checkreservations/`;
	return await doFetch(url, options);
};
interface Course {
	code: string;
}

const CreateLecture = async (
	topicname: string,
	course: Course,
	start_date: Date,
	end_date: Date,
	timeofday: string,
	token: string,
) => {
	const inputDate = start_date;
	const formattedStart_date = new Date(inputDate)
		.toISOString()
		.replace('T', ' ')
		.replace('Z', '');
	const inputEndDate = end_date;
	const formattedEnd_date = new Date(inputEndDate)
		.toISOString()
		.replace('T', ' ')
		.replace('Z', '');
	const coursecode = course.code;
	const options: RequestInit = {
		method: 'POST',
		headers: {
			'Content-Type': 'application/json',
			Authorization: 'Bearer ' + token,
		},
		body: JSON.stringify({
			topicname,
			coursecode,
			start_date: formattedStart_date,
			end_date: formattedEnd_date,
			timeofday,
		}),
	};
	const url = `${baseUrl}courses/attendance/class/`;
	return doFetch(url, options);
};
const getUserInfoByToken = async (token: string) => {
	const options = {
		method: 'GET',
		headers: {
			Authorization: 'Bearer ' + token,
		},
	};

	return doFetch(baseUrl + 'secure/', options);
};

const getAllCourseInfoByUserEmail = async (token: string) => {
	const options = {
		method: 'GET',
		headers: {
			'Content-Type': 'application/json',
			Authorization: 'Bearer ' + token,
		},
	};

	// Use the email to make the API request
	return await doFetch(`${baseUrl}courses/user/all`, options);
};
const finishClass = async (
	date: string,
	studentnumbers: string[],
	classid: string,
	token: string,
) => {
	const options = {
		method: 'POST',
		headers: {
			'Content-Type': 'application/json',
			Authorization: 'Bearer ' + token,
		},
		body: JSON.stringify({
			date,
			studentnumbers,
			classid,
		}),
	};
	const url = `${baseUrl}courses/attendance/classfinished/`;
	return doFetch(url, options);
};
const getAttendanceInfoByUsercourseid = async (
	usercourseid: number,
	token: string,
) => {
	const options = {
		method: 'GET',
		headers: {
			'Content-Type': 'application/json',
			Authorization: 'Bearer ' + token,
		},
	};
	console.log(token);
	// Use the email to make the API request
	return await doFetch(
		`${baseUrl}courses/attendance/usercourse/${usercourseid}`,
		options,
	);
};
const fetchServerSettings = async (token: string) => {
	const options = {
		method: 'GET',
		headers: {
			'Content-Type': 'application/json',
			Authorization: 'Bearer ' + token,
		},
	};
	const url = `${baseUrl}admin`;
	return doFetch(url, options);
};
const updateServerSettings = async (
	speedofhash: number,
	leewayspeed: number,
	timeouttime: number,
	attendancethreshold: number,
	token: string,
) => {
	const options = {
		method: 'POST',
		headers: {
			'Content-Type': 'application/json',
			Authorization: 'Bearer ' + token,
		},
		body: JSON.stringify({
			speedofhash,
			leewayspeed,
			timeouttime,
			attendancethreshold,
		}),
	};
	const url = `${baseUrl}admin`;
	return doFetch(url, options);
};

const apiHooks = {
	fetchServerSettings,
	postLogin,
	createCourse,
	checkIfCourseExists,
	getAllTopicGroupsAndTopicsInsideThem,
	getAllCoursesByInstructorEmail,
	getCourseDetailByCourseId,
	getCourseReservations,
	CreateLecture,
	getUserInfoByToken,
	getAllCourseInfoByUserEmail,
	finishClass,
	getAttendanceInfoByUsercourseid,
	excelInput,
	updateServerSettings,
};
export default apiHooks;<|MERGE_RESOLUTION|>--- conflicted
+++ resolved
@@ -61,11 +61,7 @@
 	const url = `${baseUrl}courses/create`; // append the endpoint to the baseUrl
 	return doFetch(url, options);
 };
-<<<<<<< HEAD
-const excelInput = async (inputs: CreateCourseFile, token) => {
-=======
 const excelInput = async (inputs: CreateCourseFile, token: string) => {
->>>>>>> 1cb64c59
 	const {formDataFile} = inputs;
 	const options: RequestInit = {
 		headers: {
@@ -73,9 +69,6 @@
 		},
 		method: 'POST',
 		body: formDataFile,
-		headers: {
-			Authorization: 'Bearer ' + token,
-		},
 	};
 
 	const url = `${baseUrl}courses/excelinput`; // append the endpoint to the baseUrl
