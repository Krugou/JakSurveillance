--- conflicted
+++ resolved
@@ -35,7 +35,6 @@
 	): Promise<any>;
 
 	/**
-<<<<<<< HEAD
 	 * Updates the attendance status for a user course.
 	 *
 	 * @param {number} usercourseid - The ID of the user course.
@@ -71,81 +70,12 @@
 	 * @param {string} date - The date of the attendance.
 	 * @param {string} lectureid - The ID of the lecture.
 	 * @returns {Promise<any>} The attendance details.
-=======
-	 * Updates the attendance status for a specific attendance record.
-	 * @param attendanceid - The ID of the attendance record to update.
-	 * @param status - The new status to set for the attendance record.
-	 * @returns A promise that resolves to true if the update was successful, false otherwise.
-	 */
-	updateAttendanceStatus: (attendanceid: number, status: number) => Promise<any>;
-
-	/**
-	 * Retrieves user information for a specific user course.
-	 * @param usercourseid - The ID of the user course to retrieve information for.
-	 * @returns A promise that resolves to the user information.
-	 */
-	getUserInfoByUserCourseId: (usercourseid: number) => Promise<any>;
-
-	/**
-	 * Retrieves attendance records for a specific course.
-	 * @param courseid - The ID of the course to retrieve attendance records for.
-	 * @returns A promise that resolves to the attendance records.
-	 */
-	getAttendaceByCourseId: (courseid: string) => Promise<any>;
-
-	/**
-	 * Retrieves an attendance record by its ID.
-	 * @param insertid - The ID of the attendance record to retrieve.
-	 * @returns A promise that resolves to the attendance record.
-	 */
-	getAttendanceById: (insertid: number) => Promise<any>;
-
-	/**
-	 * Retrieves an attendance record for a specific user course, date, and lecture.
-	 * @param usercourseid - The ID of the user course.
-	 * @param date - The date of the attendance.
-	 * @param lectureid - The ID of the lecture.
-	 * @returns A promise that resolves to the attendance record.
->>>>>>> 4f3e1db4
 	 */
 	getAttendanceByUserCourseIdDateLectureId: (
 		usercourseid: number,
 		date: string,
 		lectureid: string,
 	) => Promise<any>;
-<<<<<<< HEAD
-	/**
-	 * Checks the attendance for a user course and lecture.
-	 *
-	 * @param {number} usercourseid - The ID of the user course.
-	 * @param {number} lectureid - The ID of the lecture.
-	 * @returns {Promise<any>} A promise that resolves with the attendance check result.
-	 */
-	checkAttendance: (usercourseid: number, lectureid: number) => Promise<any>;
-	/**
-	 * Gets the lecture count by topic for a course.
-	 *
-	 * @param {string} courseid - The ID of the course.
-	 * @returns {Promise<any>} A promise that resolves with the lecture count by topic.
-	 */
-	getLectureCountByTopic: (courseid: string) => Promise<any>;
-	/**
-	 * Deletes the attendance for a user course and lecture.
-	 *
-	 * @param {number} usercourseid - The ID of the user course.
-	 * @param {number} lectureid - The ID of the lecture.
-	 * @returns {Promise<any>} A promise that resolves when the deletion is complete.
-	 */
-	deleteAttendance: (usercourseid: number, lectureid: number) => Promise<any>;
-	/**
-	 * Inserts a new attendance.
-	 *
-	 * @param {number} status - The attendance status.
-	 * @param {string} date - The date of the attendance.
-	 * @param {string} usercourseid - The ID of the user course.
-	 * @param {string} lectureid - The ID of the lecture.
-	 * @returns {Promise<any>} A promise that resolves when the insertion is complete.
-=======
 
 	/**
 	 * Checks if an attendance record exists for a specific user course and lecture.
@@ -177,7 +107,6 @@
 	 * @param usercourseid - The ID of the user course.
 	 * @param lectureid - The ID of the lecture.
 	 * @returns A promise that resolves when the insertion is complete.
->>>>>>> 4f3e1db4
 	 */
 	insertAttendance: (
 		status: number,
